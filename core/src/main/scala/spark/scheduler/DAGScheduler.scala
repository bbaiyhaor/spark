package spark.scheduler

import cluster.TaskInfo
import java.net.URI
import java.util.concurrent.atomic.AtomicInteger
import java.util.concurrent.Future
import java.util.concurrent.LinkedBlockingQueue
import java.util.concurrent.TimeUnit

import scala.collection.mutable.{ArrayBuffer, HashMap, HashSet, Queue, Map}

import spark._
import spark.partial.ApproximateActionListener
import spark.partial.ApproximateEvaluator
import spark.partial.PartialResult
import spark.storage.BlockManagerMaster
import spark.storage.BlockManagerId
import util.{MetadataCleaner, TimeStampedHashMap}

/**
 * A Scheduler subclass that implements stage-oriented scheduling. It computes a DAG of stages for
 * each job, keeps track of which RDDs and stage outputs are materialized, and computes a minimal
 * schedule to run the job. Subclasses only need to implement the code to send a task to the cluster
 * and to report fetch failures (the submitTasks method, and code to add CompletionEvents).
 */
private[spark]
class DAGScheduler(
    taskSched: TaskScheduler,
    mapOutputTracker: MapOutputTracker,
    blockManagerMaster: BlockManagerMaster,
    env: SparkEnv)
  extends TaskSchedulerListener with Logging {

  def this(taskSched: TaskScheduler) {
    this(taskSched, SparkEnv.get.mapOutputTracker, SparkEnv.get.blockManager.master, SparkEnv.get)
  }
  taskSched.setListener(this)

  // Called by TaskScheduler to report task completions or failures.
  override def taskEnded(
      task: Task[_],
      reason: TaskEndReason,
      result: Any,
      accumUpdates: Map[Long, Any],
      taskInfo: TaskInfo) {
    eventQueue.put(CompletionEvent(task, reason, result, accumUpdates, taskInfo))
  }

  // Called by TaskScheduler when an executor fails.
  override def executorLost(execId: String) {
    eventQueue.put(ExecutorLost(execId))
  }

  // Called by TaskScheduler to cancel an entire TaskSet due to repeated failures.
  override def taskSetFailed(taskSet: TaskSet, reason: String) {
    eventQueue.put(TaskSetFailed(taskSet, reason))
  }

  // The time, in millis, to wait for fetch failure events to stop coming in after one is detected;
  // this is a simplistic way to avoid resubmitting tasks in the non-fetchable map stage one by one
  // as more failure events come in
  val RESUBMIT_TIMEOUT = 50L

  // The time, in millis, to wake up between polls of the completion queue in order to potentially
  // resubmit failed stages
  val POLL_TIMEOUT = 10L

  private val eventQueue = new LinkedBlockingQueue[DAGSchedulerEvent]

  val nextRunId = new AtomicInteger(0)

  val nextStageId = new AtomicInteger(0)

  val idToStage = new TimeStampedHashMap[Int, Stage]

  val shuffleToMapStage = new TimeStampedHashMap[Int, Stage]

  private[spark] val stageToInfos = new TimeStampedHashMap[Stage, StageInfo]

  private val sparkListeners = Traversable[SparkListener]()

  var cacheLocs = new HashMap[Int, Array[List[String]]]

  // For tracking failed nodes, we use the MapOutputTracker's generation number, which is
  // sent with every task. When we detect a node failing, we note the current generation number
  // and failed executor, increment it for new tasks, and use this to ignore stray ShuffleMapTask
  // results.
  // TODO: Garbage collect information about failure generations when we know there are no more
  //       stray messages to detect.
  val failedGeneration = new HashMap[String, Long]

  val waiting = new HashSet[Stage] // Stages we need to run whose parents aren't done
  val running = new HashSet[Stage] // Stages we are running right now
  val failed = new HashSet[Stage]  // Stages that must be resubmitted due to fetch failures
  val pendingTasks = new TimeStampedHashMap[Stage, HashSet[Task[_]]] // Missing tasks from each stage
  var lastFetchFailureTime: Long = 0  // Used to wait a bit to avoid repeated resubmits

  val activeJobs = new HashSet[ActiveJob]
  val resultStageToJob = new HashMap[Stage, ActiveJob]

  val metadataCleaner = new MetadataCleaner("DAGScheduler", this.cleanup)

  // Start a thread to run the DAGScheduler event loop
  def start() {
    new Thread("DAGScheduler") {
      setDaemon(true)
      override def run() {
        DAGScheduler.this.run()
      }
    }.start()
  }

  private def getCacheLocs(rdd: RDD[_]): Array[List[String]] = {
    if (!cacheLocs.contains(rdd.id)) {
      val blockIds = rdd.splits.indices.map(index=> "rdd_%d_%d".format(rdd.id, index)).toArray
      cacheLocs(rdd.id) = blockManagerMaster.getLocations(blockIds).map {
        locations => locations.map(_.ip).toList
      }.toArray
    }
    cacheLocs(rdd.id)
  }

  private def clearCacheLocs() {
    cacheLocs.clear()
  }

  /**
   * Get or create a shuffle map stage for the given shuffle dependency's map side.
   * The priority value passed in will be used if the stage doesn't already exist with
   * a lower priority (we assume that priorities always increase across jobs for now).
   */
  private def getShuffleMapStage(shuffleDep: ShuffleDependency[_,_], priority: Int): Stage = {
    shuffleToMapStage.get(shuffleDep.shuffleId) match {
      case Some(stage) => stage
      case None =>
        val stage = newStage(shuffleDep.rdd, Some(shuffleDep), priority)
        shuffleToMapStage(shuffleDep.shuffleId) = stage
        stage
    }
  }

  /**
   * Create a Stage for the given RDD, either as a shuffle map stage (for a ShuffleDependency) or
   * as a result stage for the final RDD used directly in an action. The stage will also be given
   * the provided priority.
   */
  private def newStage(rdd: RDD[_], shuffleDep: Option[ShuffleDependency[_,_]], priority: Int): Stage = {
    if (shuffleDep != None) {
      // Kind of ugly: need to register RDDs with the cache and map output tracker here
      // since we can't do it in the RDD constructor because # of splits is unknown
      logInfo("Registering RDD " + rdd.id + " (" + rdd.origin + ")")
      mapOutputTracker.registerShuffle(shuffleDep.get.shuffleId, rdd.splits.size)
    }
    val id = nextStageId.getAndIncrement()
    val stage = new Stage(id, rdd, shuffleDep, getParentStages(rdd, priority), priority)
    idToStage(id) = stage
    stageToInfos(stage) = StageInfo(stage)
    stage
  }

  /**
   * Get or create the list of parent stages for a given RDD. The stages will be assigned the
   * provided priority if they haven't already been created with a lower priority.
   */
  private def getParentStages(rdd: RDD[_], priority: Int): List[Stage] = {
    val parents = new HashSet[Stage]
    val visited = new HashSet[RDD[_]]
    def visit(r: RDD[_]) {
      if (!visited(r)) {
        visited += r
        // Kind of ugly: need to register RDDs with the cache here since
        // we can't do it in its constructor because # of splits is unknown
        for (dep <- r.dependencies) {
          dep match {
            case shufDep: ShuffleDependency[_,_] =>
              parents += getShuffleMapStage(shufDep, priority)
            case _ =>
              visit(dep.rdd)
          }
        }
      }
    }
    visit(rdd)
    parents.toList
  }

  private def getMissingParentStages(stage: Stage): List[Stage] = {
    val missing = new HashSet[Stage]
    val visited = new HashSet[RDD[_]]
    def visit(rdd: RDD[_]) {
      if (!visited(rdd)) {
        visited += rdd
        if (getCacheLocs(rdd).contains(Nil)) {
          for (dep <- rdd.dependencies) {
            dep match {
              case shufDep: ShuffleDependency[_,_] =>
                val mapStage = getShuffleMapStage(shufDep, stage.priority)
                if (!mapStage.isAvailable) {
                  missing += mapStage
                }
              case narrowDep: NarrowDependency[_] =>
                visit(narrowDep.rdd)
            }
          }
        }
      }
    }
    visit(stage.rdd)
    missing.toList
  }

  /**
   * Returns (and does not submit) a JobSubmitted event suitable to run a given job, and a
   * JobWaiter whose getResult() method will return the result of the job when it is complete.
   *
   * The job is assumed to have at least one partition; zero partition jobs should be handled
   * without a JobSubmitted event.
   */
  private[scheduler] def prepareJob[T, U: ClassManifest](
      finalRdd: RDD[T],
      func: (TaskContext, Iterator[T]) => U,
      partitions: Seq[Int],
      callSite: String,
      allowLocal: Boolean,
      resultHandler: (Int, U) => Unit)
    : (JobSubmitted, JobWaiter[U]) =
  {
    assert(partitions.size > 0)
    val waiter = new JobWaiter(partitions.size, resultHandler)
    val func2 = func.asInstanceOf[(TaskContext, Iterator[_]) => _]
    val toSubmit = JobSubmitted(finalRdd, func2, partitions.toArray, allowLocal, callSite, waiter)
    return (toSubmit, waiter)
  }

  def runJob[T, U: ClassManifest](
      finalRdd: RDD[T],
      func: (TaskContext, Iterator[T]) => U,
      partitions: Seq[Int],
      callSite: String,
      allowLocal: Boolean,
      resultHandler: (Int, U) => Unit)
  {
    if (partitions.size == 0) {
      return
    }
    val (toSubmit, waiter) = prepareJob(
        finalRdd, func, partitions, callSite, allowLocal, resultHandler)
    eventQueue.put(toSubmit)
    waiter.awaitResult() match {
      case JobSucceeded => {}
      case JobFailed(exception: Exception) =>
        logInfo("Failed to run " + callSite)
        throw exception
    }
  }

  def runApproximateJob[T, U, R](
      rdd: RDD[T],
      func: (TaskContext, Iterator[T]) => U,
      evaluator: ApproximateEvaluator[U, R],
      callSite: String,
      timeout: Long)
    : PartialResult[R] =
  {
    val listener = new ApproximateActionListener(rdd, func, evaluator, timeout)
    val func2 = func.asInstanceOf[(TaskContext, Iterator[_]) => _]
    val partitions = (0 until rdd.splits.size).toArray
    eventQueue.put(JobSubmitted(rdd, func2, partitions, false, callSite, listener))
    return listener.awaitResult()    // Will throw an exception if the job fails
  }

  /**
   * Process one event retrieved from the event queue.
   * Returns true if we should stop the event loop.
   */
  private[scheduler] def processEvent(event: DAGSchedulerEvent): Boolean = {
    event match {
      case JobSubmitted(finalRDD, func, partitions, allowLocal, callSite, listener) =>
        val runId = nextRunId.getAndIncrement()
        val finalStage = newStage(finalRDD, None, runId)
        val job = new ActiveJob(runId, finalStage, func, partitions, callSite, listener)
        clearCacheLocs()
        logInfo("Got job " + job.runId + " (" + callSite + ") with " + partitions.length +
                " output partitions (allowLocal=" + allowLocal + ")")
        logInfo("Final stage: " + finalStage + " (" + finalStage.origin + ")")
        logInfo("Parents of final stage: " + finalStage.parents)
        logInfo("Missing parents: " + getMissingParentStages(finalStage))
        if (allowLocal && finalStage.parents.size == 0 && partitions.length == 1) {
          // Compute very short actions like first() or take() with no parent stages locally.
          runLocally(job)
        } else {
          activeJobs += job
          resultStageToJob(finalStage) = job
          submitStage(finalStage)
        }

      case ExecutorLost(execId) =>
        handleExecutorLost(execId)

      case completion: CompletionEvent =>
        handleTaskCompletion(completion)

      case TaskSetFailed(taskSet, reason) =>
        abortStage(idToStage(taskSet.stageId), reason)

      case StopDAGScheduler =>
        // Cancel any active jobs
        for (job <- activeJobs) {
          val error = new SparkException("Job cancelled because SparkContext was shut down")
          job.listener.jobFailed(error)
        }
        return true
    }
    return false
  }

  /**
   * Resubmit any failed stages. Ordinarily called after a small amount of time has passed since
   * the last fetch failure.
   */
  private[scheduler] def resubmitFailedStages() {
    logInfo("Resubmitting failed stages")
    clearCacheLocs()
    val failed2 = failed.toArray
    failed.clear()
    for (stage <- failed2.sortBy(_.priority)) {
      submitStage(stage)
    }
  }
  
  /**
   * Check for waiting or failed stages which are now eligible for resubmission.
   * Ordinarily run on every iteration of the event loop.
   */
  private[scheduler] def submitWaitingStages() {
    // TODO: We might want to run this less often, when we are sure that something has become
    // runnable that wasn't before.
    logTrace("Checking for newly runnable parent stages")
    logTrace("running: " + running)
    logTrace("waiting: " + waiting)
    logTrace("failed: " + failed)
    val waiting2 = waiting.toArray
    waiting.clear()
    for (stage <- waiting2.sortBy(_.priority)) {
      submitStage(stage)
    }
  }


  /**
   * The main event loop of the DAG scheduler, which waits for new-job / task-finished / failure
   * events and responds by launching tasks. This runs in a dedicated thread and receives events
   * via the eventQueue.
   */
  private def run() {
    SparkEnv.set(env)

    while (true) {
      val event = eventQueue.poll(POLL_TIMEOUT, TimeUnit.MILLISECONDS)
      if (event != null) {
        logDebug("Got event of type " + event.getClass.getName)
      }

      if (event != null) {
        if (processEvent(event)) {
          return
        }
      }

      val time = System.currentTimeMillis() // TODO: use a pluggable clock for testability
      // Periodically resubmit failed stages if some map output fetches have failed and we have
      // waited at least RESUBMIT_TIMEOUT. We wait for this short time because when a node fails,
      // tasks on many other nodes are bound to get a fetch failure, and they won't all get it at
      // the same time, so we want to make sure we've identified all the reduce tasks that depend
      // on the failed node.
      if (failed.size > 0 && time > lastFetchFailureTime + RESUBMIT_TIMEOUT) {
        resubmitFailedStages()
      } else {
        submitWaitingStages()
      }
    }
  }

  /**
   * Run a job on an RDD locally, assuming it has only a single partition and no dependencies.
   * We run the operation in a separate thread just in case it takes a bunch of time, so that we
   * don't block the DAGScheduler event loop or other concurrent jobs.
   */
  private def runLocally(job: ActiveJob) {
    logInfo("Computing the requested partition locally")
    new Thread("Local computation of job " + job.runId) {
      override def run() {
        try {
          SparkEnv.set(env)
          val rdd = job.finalStage.rdd
          val split = rdd.splits(job.partitions(0))
          val taskContext = new TaskContext(job.finalStage.id, job.partitions(0), 0)
          try {
            val result = job.func(taskContext, rdd.iterator(split, taskContext))
            job.listener.taskSucceeded(0, result)
          } finally {
            taskContext.executeOnCompleteCallbacks()
          }
        } catch {
          case e: Exception =>
            job.listener.jobFailed(e)
        }
      }
    }.start()
  }

  /** Submits stage, but first recursively submits any missing parents. */
  private def submitStage(stage: Stage) {
    logDebug("submitStage(" + stage + ")")
    if (!waiting(stage) && !running(stage) && !failed(stage)) {
      val missing = getMissingParentStages(stage).sortBy(_.id)
      logDebug("missing: " + missing)
      if (missing == Nil) {
        logInfo("Submitting " + stage + " (" + stage.rdd + "), which has no missing parents")
        submitMissingTasks(stage)
        running += stage
      } else {
        for (parent <- missing) {
          submitStage(parent)
        }
        waiting += stage
      }
    }
  }

  /** Called when stage's parents are available and we can now do its task. */
  private def submitMissingTasks(stage: Stage) {
    logDebug("submitMissingTasks(" + stage + ")")
    // Get our pending tasks and remember them in our pendingTasks entry
    val myPending = pendingTasks.getOrElseUpdate(stage, new HashSet)
    myPending.clear()
    var tasks = ArrayBuffer[Task[_]]()
    if (stage.isShuffleMap) {
      for (p <- 0 until stage.numPartitions if stage.outputLocs(p) == Nil) {
        val locs = getPreferredLocs(stage.rdd, p)
        tasks += new ShuffleMapTask(stage.id, stage.rdd, stage.shuffleDep.get, p, locs)
      }
    } else {
      // This is a final stage; figure out its job's missing partitions
      val job = resultStageToJob(stage)
      for (id <- 0 until job.numPartitions if (!job.finished(id))) {
        val partition = job.partitions(id)
        val locs = getPreferredLocs(stage.rdd, partition)
        tasks += new ResultTask(stage.id, stage.rdd, job.func, partition, locs, id)
      }
    }
    if (tasks.size > 0) {
      logInfo("Submitting " + tasks.size + " missing tasks from " + stage + " (" + stage.rdd + ")")
      myPending ++= tasks
      logDebug("New pending tasks: " + myPending)
      taskSched.submitTasks(
        new TaskSet(tasks.toArray, stage.id, stage.newAttemptId(), stage.priority))
      if (!stage.submissionTime.isDefined) {
        stage.submissionTime = Some(System.currentTimeMillis())
      }
    } else {
      logDebug("Stage " + stage + " is actually done; %b %d %d".format(
        stage.isAvailable, stage.numAvailableOutputs, stage.numPartitions))
      running -= stage
    }
  }

  /**
   * Responds to a task finishing. This is called inside the event loop so it assumes that it can
   * modify the scheduler's internal state. Use taskEnded() to post a task end event from outside.
   */
  private def handleTaskCompletion(event: CompletionEvent) {
    val task = event.task
    val stage = idToStage(task.stageId)

    def markStageAsFinished(stage: Stage) = {
      val serviceTime = stage.submissionTime match {
        case Some(t) => "%.03f".format((System.currentTimeMillis() - t) / 1000.0)
        case _ => "Unkown"
      }
      logInfo("%s (%s) finished in %s s".format(stage, stage.origin, serviceTime))
      running -= stage
    }
    event.reason match {
      case Success =>
        logInfo("Completed " + task)
        if (event.accumUpdates != null) {
          Accumulators.add(event.accumUpdates) // TODO: do this only if task wasn't resubmitted
        }
        pendingTasks(stage) -= task
        stageToInfos(stage).taskInfos += event.taskInfo
        task match {
          case rt: ResultTask[_, _] =>
            resultStageToJob.get(stage) match {
              case Some(job) =>
                if (!job.finished(rt.outputId)) {
                  job.finished(rt.outputId) = true
                  job.numFinished += 1
                  // If the whole job has finished, remove it
                  if (job.numFinished == job.numPartitions) {
                    activeJobs -= job
                    resultStageToJob -= stage
<<<<<<< HEAD
                    running -= stage
                    val stageComp = StageCompleted(stageToInfos(stage))
                    sparkListeners.foreach{_.onStageCompleted(stageComp)}
=======
                    markStageAsFinished(stage)
>>>>>>> f6ec547e
                  }
                  job.listener.taskSucceeded(rt.outputId, event.result)
                }
              case None =>
                logInfo("Ignoring result from " + rt + " because its job has finished")
            }

          case smt: ShuffleMapTask =>
            val stage = idToStage(smt.stageId)
            val status = event.result.asInstanceOf[MapStatus]
            val execId = status.location.executorId
            logDebug("ShuffleMapTask finished on " + execId)
            if (failedGeneration.contains(execId) && smt.generation <= failedGeneration(execId)) {
              logInfo("Ignoring possibly bogus ShuffleMapTask completion from " + execId)
            } else {
              stage.addOutputLoc(smt.partition, status)
            }
            if (running.contains(stage) && pendingTasks(stage).isEmpty) {
<<<<<<< HEAD
              logInfo(stage + " (" + stage.origin + ") finished; looking for newly runnable stages")
              running -= stage
              val stageComp = StageCompleted(stageToInfos(stage))
              sparkListeners.foreach{_.onStageCompleted(stageComp)}
=======
              markStageAsFinished(stage)
              logInfo("looking for newly runnable stages")
>>>>>>> f6ec547e
              logInfo("running: " + running)
              logInfo("waiting: " + waiting)
              logInfo("failed: " + failed)
              if (stage.shuffleDep != None) {
                // We supply true to increment the generation number here in case this is a
                // recomputation of the map outputs. In that case, some nodes may have cached
                // locations with holes (from when we detected the error) and will need the
                // generation incremented to refetch them.
                // TODO: Only increment the generation number if this is not the first time
                //       we registered these map outputs.
                mapOutputTracker.registerMapOutputs(
                  stage.shuffleDep.get.shuffleId,
                  stage.outputLocs.map(list => if (list.isEmpty) null else list.head).toArray,
                  true)
              }
              clearCacheLocs()
              if (stage.outputLocs.count(_ == Nil) != 0) {
                // Some tasks had failed; let's resubmit this stage
                // TODO: Lower-level scheduler should also deal with this
                logInfo("Resubmitting " + stage + " (" + stage.origin +
                  ") because some of its tasks had failed: " +
                  stage.outputLocs.zipWithIndex.filter(_._1 == Nil).map(_._2).mkString(", "))
                submitStage(stage)
              } else {
                val newlyRunnable = new ArrayBuffer[Stage]
                for (stage <- waiting) {
                  logInfo("Missing parents for " + stage + ": " + getMissingParentStages(stage))
                }
                for (stage <- waiting if getMissingParentStages(stage) == Nil) {
                  newlyRunnable += stage
                }
                waiting --= newlyRunnable
                running ++= newlyRunnable
                for (stage <- newlyRunnable.sortBy(_.id)) {
                  logInfo("Submitting " + stage + " (" + stage.rdd + "), which is now runnable")
                  submitMissingTasks(stage)
                }
              }
            }
          }

      case Resubmitted =>
        logInfo("Resubmitted " + task + ", so marking it as still running")
        pendingTasks(stage) += task

      case FetchFailed(bmAddress, shuffleId, mapId, reduceId) =>
        // Mark the stage that the reducer was in as unrunnable
        val failedStage = idToStage(task.stageId)
        running -= failedStage
        failed += failedStage
        // TODO: Cancel running tasks in the stage
        logInfo("Marking " + failedStage + " (" + failedStage.origin +
          ") for resubmision due to a fetch failure")
        // Mark the map whose fetch failed as broken in the map stage
        val mapStage = shuffleToMapStage(shuffleId)
        if (mapId != -1) {
          mapStage.removeOutputLoc(mapId, bmAddress)
          mapOutputTracker.unregisterMapOutput(shuffleId, mapId, bmAddress)
        }
        logInfo("The failed fetch was from " + mapStage + " (" + mapStage.origin +
          "); marking it for resubmission")
        failed += mapStage
        // Remember that a fetch failed now; this is used to resubmit the broken
        // stages later, after a small wait (to give other tasks the chance to fail)
        lastFetchFailureTime = System.currentTimeMillis() // TODO: Use pluggable clock
        // TODO: mark the executor as failed only if there were lots of fetch failures on it
        if (bmAddress != null) {
          handleExecutorLost(bmAddress.executorId, Some(task.generation))
        }

      case other =>
        // Non-fetch failure -- probably a bug in user code; abort all jobs depending on this stage
        abortStage(idToStage(task.stageId), task + " failed: " + other)
    }
  }

  /**
   * Responds to an executor being lost. This is called inside the event loop, so it assumes it can
   * modify the scheduler's internal state. Use executorLost() to post a loss event from outside.
   *
   * Optionally the generation during which the failure was caught can be passed to avoid allowing
   * stray fetch failures from possibly retriggering the detection of a node as lost.
   */
  private def handleExecutorLost(execId: String, maybeGeneration: Option[Long] = None) {
    val currentGeneration = maybeGeneration.getOrElse(mapOutputTracker.getGeneration)
    if (!failedGeneration.contains(execId) || failedGeneration(execId) < currentGeneration) {
      failedGeneration(execId) = currentGeneration
      logInfo("Executor lost: %s (generation %d)".format(execId, currentGeneration))
      blockManagerMaster.removeExecutor(execId)
      // TODO: This will be really slow if we keep accumulating shuffle map stages
      for ((shuffleId, stage) <- shuffleToMapStage) {
        stage.removeOutputsOnExecutor(execId)
        val locs = stage.outputLocs.map(list => if (list.isEmpty) null else list.head).toArray
        mapOutputTracker.registerMapOutputs(shuffleId, locs, true)
      }
      if (shuffleToMapStage.isEmpty) {
        mapOutputTracker.incrementGeneration()
      }
      clearCacheLocs()
    } else {
      logDebug("Additional executor lost message for " + execId +
               "(generation " + currentGeneration + ")")
    }
  }

  /**
   * Aborts all jobs depending on a particular Stage. This is called in response to a task set
   * being cancelled by the TaskScheduler. Use taskSetFailed() to inject this event from outside.
   */
  private def abortStage(failedStage: Stage, reason: String) {
    val dependentStages = resultStageToJob.keys.filter(x => stageDependsOn(x, failedStage)).toSeq
    for (resultStage <- dependentStages) {
      val job = resultStageToJob(resultStage)
      job.listener.jobFailed(new SparkException("Job failed: " + reason))
      activeJobs -= job
      resultStageToJob -= resultStage
    }
    if (dependentStages.isEmpty) {
      logInfo("Ignoring failure of " + failedStage + " because all jobs depending on it are done")
    }
  }

  /**
   * Return true if one of stage's ancestors is target.
   */
  private def stageDependsOn(stage: Stage, target: Stage): Boolean = {
    if (stage == target) {
      return true
    }
    val visitedRdds = new HashSet[RDD[_]]
    val visitedStages = new HashSet[Stage]
    def visit(rdd: RDD[_]) {
      if (!visitedRdds(rdd)) {
        visitedRdds += rdd
        for (dep <- rdd.dependencies) {
          dep match {
            case shufDep: ShuffleDependency[_,_] =>
              val mapStage = getShuffleMapStage(shufDep, stage.priority)
              if (!mapStage.isAvailable) {
                visitedStages += mapStage
                visit(mapStage.rdd)
              }  // Otherwise there's no need to follow the dependency back
            case narrowDep: NarrowDependency[_] =>
              visit(narrowDep.rdd)
          }
        }
      }
    }
    visit(stage.rdd)
    visitedRdds.contains(target.rdd)
  }

  private def getPreferredLocs(rdd: RDD[_], partition: Int): List[String] = {
    // If the partition is cached, return the cache locations
    val cached = getCacheLocs(rdd)(partition)
    if (cached != Nil) {
      return cached
    }
    // If the RDD has some placement preferences (as is the case for input RDDs), get those
    val rddPrefs = rdd.preferredLocations(rdd.splits(partition)).toList
    if (rddPrefs != Nil) {
      return rddPrefs
    }
    // If the RDD has narrow dependencies, pick the first partition of the first narrow dep
    // that has any placement preferences. Ideally we would choose based on transfer sizes,
    // but this will do for now.
    rdd.dependencies.foreach(_ match {
      case n: NarrowDependency[_] =>
        for (inPart <- n.getParents(partition)) {
          val locs = getPreferredLocs(n.rdd, inPart)
          if (locs != Nil)
            return locs
        }
      case _ =>
    })
    return Nil
  }

  private def cleanup(cleanupTime: Long) {
    var sizeBefore = idToStage.size
    idToStage.clearOldValues(cleanupTime)
    logInfo("idToStage " + sizeBefore + " --> " + idToStage.size)

    sizeBefore = shuffleToMapStage.size
    shuffleToMapStage.clearOldValues(cleanupTime)
    logInfo("shuffleToMapStage " + sizeBefore + " --> " + shuffleToMapStage.size)
    
    sizeBefore = pendingTasks.size
    pendingTasks.clearOldValues(cleanupTime)
    logInfo("pendingTasks " + sizeBefore + " --> " + pendingTasks.size)
  }

  def stop() {
    eventQueue.put(StopDAGScheduler)
    metadataCleaner.cancel()
    taskSched.stop()
  }
}<|MERGE_RESOLUTION|>--- conflicted
+++ resolved
@@ -479,6 +479,8 @@
         case _ => "Unkown"
       }
       logInfo("%s (%s) finished in %s s".format(stage, stage.origin, serviceTime))
+      val stageComp = StageCompleted(stageToInfos(stage))
+      sparkListeners.foreach{_.onStageCompleted(stageComp)}
       running -= stage
     }
     event.reason match {
@@ -500,13 +502,7 @@
                   if (job.numFinished == job.numPartitions) {
                     activeJobs -= job
                     resultStageToJob -= stage
-<<<<<<< HEAD
-                    running -= stage
-                    val stageComp = StageCompleted(stageToInfos(stage))
-                    sparkListeners.foreach{_.onStageCompleted(stageComp)}
-=======
                     markStageAsFinished(stage)
->>>>>>> f6ec547e
                   }
                   job.listener.taskSucceeded(rt.outputId, event.result)
                 }
@@ -525,15 +521,8 @@
               stage.addOutputLoc(smt.partition, status)
             }
             if (running.contains(stage) && pendingTasks(stage).isEmpty) {
-<<<<<<< HEAD
-              logInfo(stage + " (" + stage.origin + ") finished; looking for newly runnable stages")
-              running -= stage
-              val stageComp = StageCompleted(stageToInfos(stage))
-              sparkListeners.foreach{_.onStageCompleted(stageComp)}
-=======
               markStageAsFinished(stage)
               logInfo("looking for newly runnable stages")
->>>>>>> f6ec547e
               logInfo("running: " + running)
               logInfo("waiting: " + waiting)
               logInfo("failed: " + failed)
