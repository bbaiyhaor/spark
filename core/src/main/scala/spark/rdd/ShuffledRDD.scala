package spark.rdd

import spark.{Partitioner, RDD, SparkEnv, ShuffleDependency, Partition, TaskContext}
import spark.SparkContext._
import spark.serializer.Serializer



private[spark] class ShuffledRDDPartition(val idx: Int) extends Partition {
  override val index = idx
  override def hashCode(): Int = idx
}

/**
 * The resulting RDD from a shuffle (e.g. repartitioning of data).
 * @param prev the parent RDD.
 * @param part the partitioner used to partition the RDD
 * @param serializerClass class name of the serializer to use.
 * @tparam K the key class.
 * @tparam V the value class.
 */
class ShuffledRDD[K, V](
    @transient prev: RDD[(K, V)],
    part: Partitioner,
    serializerClass: String = null)
  extends RDD[(K, V)](prev.context, List(new ShuffleDependency(prev, part, serializerClass))) {

  override val partitioner = Some(part)

  override def getPartitions: Array[Partition] = {
    Array.tabulate[Partition](part.numPartitions)(i => new ShuffledRDDPartition(i))
  }

  override def compute(split: Partition, context: TaskContext): Iterator[(K, V)] = {
    val shuffledId = dependencies.head.asInstanceOf[ShuffleDependency[K, V]].shuffleId
<<<<<<< HEAD
    SparkEnv.get.shuffleFetcher.fetch[K, V](
      shuffledId, split.index, context.taskMetrics, Serializer.get(serializerClass))
=======
    SparkEnv.get.shuffleFetcher.fetch[K, V](shuffledId, split.index, context.taskMetrics,
      SparkEnv.get.serializerManager.get(serializerClass))
>>>>>>> 7af92f24
  }
}<|MERGE_RESOLUTION|>--- conflicted
+++ resolved
@@ -2,8 +2,6 @@
 
 import spark.{Partitioner, RDD, SparkEnv, ShuffleDependency, Partition, TaskContext}
 import spark.SparkContext._
-import spark.serializer.Serializer
-
 
 
 private[spark] class ShuffledRDDPartition(val idx: Int) extends Partition {
@@ -33,12 +31,7 @@
 
   override def compute(split: Partition, context: TaskContext): Iterator[(K, V)] = {
     val shuffledId = dependencies.head.asInstanceOf[ShuffleDependency[K, V]].shuffleId
-<<<<<<< HEAD
-    SparkEnv.get.shuffleFetcher.fetch[K, V](
-      shuffledId, split.index, context.taskMetrics, Serializer.get(serializerClass))
-=======
     SparkEnv.get.shuffleFetcher.fetch[K, V](shuffledId, split.index, context.taskMetrics,
       SparkEnv.get.serializerManager.get(serializerClass))
->>>>>>> 7af92f24
   }
 }